{
  "name": "component-library-vue",
  "sideEffects": false,
<<<<<<< HEAD
  "version": "0.0.1",
=======
  "version": "0.0.4",
>>>>>>> 55d62af2
  "private": true,
  "description": "Vue specific wrapper for component-library",
  "repository": {
    "type": "git",
    "url": "https://github.com/ionic-team/ionic.git"
  },
  "scripts": {
    "test": "jest",
    "build": "npm run clean && npm run compile",
    "clean": "rimraf dist",
    "compile": "npm run tsc",
    "tsc": "tsc -p ."
  },
  "main": "./dist/index.js",
  "module": "./dist/index.js",
  "types": "./dist/index.d.ts",
  "files": [
    "dist/"
  ],
  "devDependencies": {
    "@vue/test-utils": "^2.0.0-alpha.7",
    "jest": "^26.1.0",
    "rimraf": "^2.6.3",
    "rollup": "^1.21.2",
    "rollup-plugin-node-resolve": "^5.2.0",
    "typescript": "^3.3.4000",
    "vue": "^3.0.0-beta.20"
  },
  "dependencies": {
<<<<<<< HEAD
    "component-library": "^0.0.2"
=======
    "@vue/test-utils": "^1.0.3",
    "component-library": "^0.0.4",
    "vue": "^2.6.11",
    "vue-class-component": "^7.2.3",
    "vue-jest": "^3.0.5",
    "vue-template-compiler": "^2.6.11"
>>>>>>> 55d62af2
  },
  "jest": {
    "preset": "ts-jest",
    "setupFilesAfterEnv": [
      "<rootDir>/setupTests.ts"
    ],
    "testPathIgnorePatterns": [
      "node_modules",
      "dist"
    ]
  }
}<|MERGE_RESOLUTION|>--- conflicted
+++ resolved
@@ -1,11 +1,7 @@
 {
   "name": "component-library-vue",
   "sideEffects": false,
-<<<<<<< HEAD
   "version": "0.0.1",
-=======
-  "version": "0.0.4",
->>>>>>> 55d62af2
   "private": true,
   "description": "Vue specific wrapper for component-library",
   "repository": {
@@ -35,16 +31,7 @@
     "vue": "^3.0.0-beta.20"
   },
   "dependencies": {
-<<<<<<< HEAD
-    "component-library": "^0.0.2"
-=======
-    "@vue/test-utils": "^1.0.3",
-    "component-library": "^0.0.4",
-    "vue": "^2.6.11",
-    "vue-class-component": "^7.2.3",
-    "vue-jest": "^3.0.5",
-    "vue-template-compiler": "^2.6.11"
->>>>>>> 55d62af2
+    "component-library": "^0.0.4"
   },
   "jest": {
     "preset": "ts-jest",
