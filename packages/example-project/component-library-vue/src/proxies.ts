/* eslint-disable */
/* tslint:disable */
/* auto-generated vue proxies */
<<<<<<< HEAD
import { defineContainer } from './vue-component-lib/utils';

import { JSX } from 'component-library';




export const MyButton = /*@__PURE__*/ defineContainer<JSX.MyButton>('my-button', [
  'color',
  'buttonType',
  'disabled',
  'expand',
  'fill',
  'download',
  'href',
  'rel',
  'shape',
  'size',
  'strong',
  'target',
  'type'
]);


export const MyCheckbox = /*@__PURE__*/ defineContainer<JSX.MyCheckbox>('my-checkbox', [
  'color',
  'name',
  'checked',
  'indeterminate',
  'disabled',
  'value'
]);


export const MyComponent = /*@__PURE__*/ defineContainer<JSX.MyComponent>('my-component', [
  'first',
  'middle',
  'last',
  'age',
  'kidsNames'
]);


export const MyInput = /*@__PURE__*/ defineContainer<JSX.MyInput>('my-input', [
  'color',
  'accept',
  'autocapitalize',
  'autocomplete',
  'autocorrect',
  'autofocus',
  'clearInput',
  'clearOnEdit',
  'disabled',
  'enterkeyhint',
  'inputmode',
  'max',
  'maxlength',
  'min',
  'minlength',
  'multiple',
  'name',
  'pattern',
  'placeholder',
  'readonly',
  'required',
  'spellcheck',
  'step',
  'size',
  'type',
  'value'
]);


export const MyPopover = /*@__PURE__*/ defineContainer<JSX.MyPopover>('my-popover', [
  'component',
  'componentProps',
  'keyboardClose',
  'cssClass',
  'backdropDismiss',
  'event',
  'showBackdrop',
  'translucent',
  'animated'
]);


export const MyRadio = /*@__PURE__*/ defineContainer<JSX.MyRadio>('my-radio', [
  'color',
  'name',
  'disabled',
  'value'
]);


export const MyRadioGroup = /*@__PURE__*/ defineContainer<JSX.MyRadioGroup>('my-radio-group', [
  'allowEmptySelection',
  'name',
  'value'
]);


export const MyRange = /*@__PURE__*/ defineContainer<JSX.MyRange>('my-range', [
  'color',
  'debounce',
  'name',
  'dualKnobs',
  'min',
  'max',
  'pin',
  'snaps',
  'step',
  'ticks',
  'disabled',
  'value'
]);
=======
import Vue, { PropOptions } from 'vue';
import { createCommonRender, createCommonMethod } from './vue-component-lib/utils';

import type { Components } from 'component-library';




const customElementTags: string[] = [
 'my-button',
 'my-checkbox',
 'my-component',
 'my-input',
 'my-popover',
 'my-radio',
 'my-radio-group',
 'my-range',
];
Vue.config.ignoredElements = [...Vue.config.ignoredElements, ...customElementTags];


export const MyButton = /*@__PURE__*/ Vue.extend({

  props: {
    color: {} as PropOptions<Components.MyButton['color']>,
    buttonType: {} as PropOptions<Components.MyButton['buttonType']>,
    disabled: {} as PropOptions<Components.MyButton['disabled']>,
    expand: {} as PropOptions<Components.MyButton['expand']>,
    fill: {} as PropOptions<Components.MyButton['fill']>,
    download: {} as PropOptions<Components.MyButton['download']>,
    href: {} as PropOptions<Components.MyButton['href']>,
    rel: {} as PropOptions<Components.MyButton['rel']>,
    shape: {} as PropOptions<Components.MyButton['shape']>,
    size: {} as PropOptions<Components.MyButton['size']>,
    strong: {} as PropOptions<Components.MyButton['strong']>,
    target: {} as PropOptions<Components.MyButton['target']>,
    type: {} as PropOptions<Components.MyButton['type']>,
  },


  render: createCommonRender('my-button', ['myFocus', 'myBlur']),
});


export const MyCheckbox = /*@__PURE__*/ Vue.extend({

  props: {
    color: {} as PropOptions<Components.MyCheckbox['color']>,
    name: {} as PropOptions<Components.MyCheckbox['name']>,
    checked: {} as PropOptions<Components.MyCheckbox['checked']>,
    indeterminate: {} as PropOptions<Components.MyCheckbox['indeterminate']>,
    disabled: {} as PropOptions<Components.MyCheckbox['disabled']>,
    value: {} as PropOptions<Components.MyCheckbox['value']>,
  },

  model: {
    prop: 'checked',
    event: 'myChange'
  },

  render: createCommonRender('my-checkbox', ['myChange', 'myFocus', 'myBlur', 'myStyle']),
});


export const MyComponent = /*@__PURE__*/ Vue.extend({

  props: {
    first: {} as PropOptions<Components.MyComponent['first']>,
    middle: {} as PropOptions<Components.MyComponent['middle']>,
    last: {} as PropOptions<Components.MyComponent['last']>,
    age: {} as PropOptions<Components.MyComponent['age']>,
    kidsNames: {} as PropOptions<Components.MyComponent['kidsNames']>,
  },


  render: createCommonRender('my-component', ['myCustomEvent']),
});


export const MyInput = /*@__PURE__*/ Vue.extend({

  props: {
    color: {} as PropOptions<Components.MyInput['color']>,
    accept: {} as PropOptions<Components.MyInput['accept']>,
    autocapitalize: {} as PropOptions<Components.MyInput['autocapitalize']>,
    autocomplete: {} as PropOptions<Components.MyInput['autocomplete']>,
    autocorrect: {} as PropOptions<Components.MyInput['autocorrect']>,
    autofocus: {} as PropOptions<Components.MyInput['autofocus']>,
    clearInput: {} as PropOptions<Components.MyInput['clearInput']>,
    clearOnEdit: {} as PropOptions<Components.MyInput['clearOnEdit']>,
    disabled: {} as PropOptions<Components.MyInput['disabled']>,
    enterkeyhint: {} as PropOptions<Components.MyInput['enterkeyhint']>,
    inputmode: {} as PropOptions<Components.MyInput['inputmode']>,
    max: {} as PropOptions<Components.MyInput['max']>,
    maxlength: {} as PropOptions<Components.MyInput['maxlength']>,
    min: {} as PropOptions<Components.MyInput['min']>,
    minlength: {} as PropOptions<Components.MyInput['minlength']>,
    multiple: {} as PropOptions<Components.MyInput['multiple']>,
    name: {} as PropOptions<Components.MyInput['name']>,
    pattern: {} as PropOptions<Components.MyInput['pattern']>,
    placeholder: {} as PropOptions<Components.MyInput['placeholder']>,
    readonly: {} as PropOptions<Components.MyInput['readonly']>,
    required: {} as PropOptions<Components.MyInput['required']>,
    spellcheck: {} as PropOptions<Components.MyInput['spellcheck']>,
    step: {} as PropOptions<Components.MyInput['step']>,
    size: {} as PropOptions<Components.MyInput['size']>,
    type: {} as PropOptions<Components.MyInput['type']>,
    value: {} as PropOptions<Components.MyInput['value']>,
  },

  model: {
    prop: 'value',
    event: 'myChange'
  },

  methods: {
    setFocus: createCommonMethod('setFocus') as Components.MyInput['setFocus'],
    getInputElement: createCommonMethod('getInputElement') as Components.MyInput['getInputElement'],
  },
  render: createCommonRender('my-input', ['myInput', 'myChange', 'myBlur', 'myFocus']),
});


export const MyPopover = /*@__PURE__*/ Vue.extend({

  props: {
    component: {} as PropOptions<Components.MyPopover['component']>,
    componentProps: {} as PropOptions<Components.MyPopover['componentProps']>,
    keyboardClose: {} as PropOptions<Components.MyPopover['keyboardClose']>,
    cssClass: {} as PropOptions<Components.MyPopover['cssClass']>,
    backdropDismiss: {} as PropOptions<Components.MyPopover['backdropDismiss']>,
    event: {} as PropOptions<Components.MyPopover['event']>,
    showBackdrop: {} as PropOptions<Components.MyPopover['showBackdrop']>,
    translucent: {} as PropOptions<Components.MyPopover['translucent']>,
    animated: {} as PropOptions<Components.MyPopover['animated']>,
  },


  methods: {
    present: createCommonMethod('present') as Components.MyPopover['present'],
    dismiss: createCommonMethod('dismiss') as Components.MyPopover['dismiss'],
    onDidDismiss: createCommonMethod('onDidDismiss') as Components.MyPopover['onDidDismiss'],
    onWillDismiss: createCommonMethod('onWillDismiss') as Components.MyPopover['onWillDismiss'],
  },
  render: createCommonRender('my-popover', ['myPopoverDidPresent', 'myPopoverWillPresent', 'myPopoverWillDismiss', 'myPopoverDidDismiss']),
});


export const MyRadio = /*@__PURE__*/ Vue.extend({

  props: {
    color: {} as PropOptions<Components.MyRadio['color']>,
    name: {} as PropOptions<Components.MyRadio['name']>,
    disabled: {} as PropOptions<Components.MyRadio['disabled']>,
    value: {} as PropOptions<Components.MyRadio['value']>,
  },

  model: {
    prop: 'checked',
    event: 'mySelect'
  },

  render: createCommonRender('my-radio', ['myStyle', 'myFocus', 'myBlur', 'mySelect']),
});


export const MyRadioGroup = /*@__PURE__*/ Vue.extend({

  props: {
    allowEmptySelection: {} as PropOptions<Components.MyRadioGroup['allowEmptySelection']>,
    name: {} as PropOptions<Components.MyRadioGroup['name']>,
    value: {} as PropOptions<Components.MyRadioGroup['value']>,
  },

  model: {
    prop: 'value',
    event: 'myChange'
  },

  render: createCommonRender('my-radio-group', ['myChange']),
});


export const MyRange = /*@__PURE__*/ Vue.extend({

  props: {
    color: {} as PropOptions<Components.MyRange['color']>,
    debounce: {} as PropOptions<Components.MyRange['debounce']>,
    name: {} as PropOptions<Components.MyRange['name']>,
    dualKnobs: {} as PropOptions<Components.MyRange['dualKnobs']>,
    min: {} as PropOptions<Components.MyRange['min']>,
    max: {} as PropOptions<Components.MyRange['max']>,
    pin: {} as PropOptions<Components.MyRange['pin']>,
    snaps: {} as PropOptions<Components.MyRange['snaps']>,
    step: {} as PropOptions<Components.MyRange['step']>,
    ticks: {} as PropOptions<Components.MyRange['ticks']>,
    disabled: {} as PropOptions<Components.MyRange['disabled']>,
    value: {} as PropOptions<Components.MyRange['value']>,
  },

  model: {
    prop: 'value',
    event: 'myChange'
  },

  render: createCommonRender('my-range', ['myChange', 'myStyle', 'myFocus', 'myBlur']),
});
>>>>>>> 55d62af2
<|MERGE_RESOLUTION|>--- conflicted
+++ resolved
@@ -1,7 +1,6 @@
 /* eslint-disable */
 /* tslint:disable */
 /* auto-generated vue proxies */
-<<<<<<< HEAD
 import { defineContainer } from './vue-component-lib/utils';
 
 import { JSX } from 'component-library';
@@ -116,213 +115,4 @@
   'ticks',
   'disabled',
   'value'
-]);
-=======
-import Vue, { PropOptions } from 'vue';
-import { createCommonRender, createCommonMethod } from './vue-component-lib/utils';
-
-import type { Components } from 'component-library';
-
-
-
-
-const customElementTags: string[] = [
- 'my-button',
- 'my-checkbox',
- 'my-component',
- 'my-input',
- 'my-popover',
- 'my-radio',
- 'my-radio-group',
- 'my-range',
-];
-Vue.config.ignoredElements = [...Vue.config.ignoredElements, ...customElementTags];
-
-
-export const MyButton = /*@__PURE__*/ Vue.extend({
-
-  props: {
-    color: {} as PropOptions<Components.MyButton['color']>,
-    buttonType: {} as PropOptions<Components.MyButton['buttonType']>,
-    disabled: {} as PropOptions<Components.MyButton['disabled']>,
-    expand: {} as PropOptions<Components.MyButton['expand']>,
-    fill: {} as PropOptions<Components.MyButton['fill']>,
-    download: {} as PropOptions<Components.MyButton['download']>,
-    href: {} as PropOptions<Components.MyButton['href']>,
-    rel: {} as PropOptions<Components.MyButton['rel']>,
-    shape: {} as PropOptions<Components.MyButton['shape']>,
-    size: {} as PropOptions<Components.MyButton['size']>,
-    strong: {} as PropOptions<Components.MyButton['strong']>,
-    target: {} as PropOptions<Components.MyButton['target']>,
-    type: {} as PropOptions<Components.MyButton['type']>,
-  },
-
-
-  render: createCommonRender('my-button', ['myFocus', 'myBlur']),
-});
-
-
-export const MyCheckbox = /*@__PURE__*/ Vue.extend({
-
-  props: {
-    color: {} as PropOptions<Components.MyCheckbox['color']>,
-    name: {} as PropOptions<Components.MyCheckbox['name']>,
-    checked: {} as PropOptions<Components.MyCheckbox['checked']>,
-    indeterminate: {} as PropOptions<Components.MyCheckbox['indeterminate']>,
-    disabled: {} as PropOptions<Components.MyCheckbox['disabled']>,
-    value: {} as PropOptions<Components.MyCheckbox['value']>,
-  },
-
-  model: {
-    prop: 'checked',
-    event: 'myChange'
-  },
-
-  render: createCommonRender('my-checkbox', ['myChange', 'myFocus', 'myBlur', 'myStyle']),
-});
-
-
-export const MyComponent = /*@__PURE__*/ Vue.extend({
-
-  props: {
-    first: {} as PropOptions<Components.MyComponent['first']>,
-    middle: {} as PropOptions<Components.MyComponent['middle']>,
-    last: {} as PropOptions<Components.MyComponent['last']>,
-    age: {} as PropOptions<Components.MyComponent['age']>,
-    kidsNames: {} as PropOptions<Components.MyComponent['kidsNames']>,
-  },
-
-
-  render: createCommonRender('my-component', ['myCustomEvent']),
-});
-
-
-export const MyInput = /*@__PURE__*/ Vue.extend({
-
-  props: {
-    color: {} as PropOptions<Components.MyInput['color']>,
-    accept: {} as PropOptions<Components.MyInput['accept']>,
-    autocapitalize: {} as PropOptions<Components.MyInput['autocapitalize']>,
-    autocomplete: {} as PropOptions<Components.MyInput['autocomplete']>,
-    autocorrect: {} as PropOptions<Components.MyInput['autocorrect']>,
-    autofocus: {} as PropOptions<Components.MyInput['autofocus']>,
-    clearInput: {} as PropOptions<Components.MyInput['clearInput']>,
-    clearOnEdit: {} as PropOptions<Components.MyInput['clearOnEdit']>,
-    disabled: {} as PropOptions<Components.MyInput['disabled']>,
-    enterkeyhint: {} as PropOptions<Components.MyInput['enterkeyhint']>,
-    inputmode: {} as PropOptions<Components.MyInput['inputmode']>,
-    max: {} as PropOptions<Components.MyInput['max']>,
-    maxlength: {} as PropOptions<Components.MyInput['maxlength']>,
-    min: {} as PropOptions<Components.MyInput['min']>,
-    minlength: {} as PropOptions<Components.MyInput['minlength']>,
-    multiple: {} as PropOptions<Components.MyInput['multiple']>,
-    name: {} as PropOptions<Components.MyInput['name']>,
-    pattern: {} as PropOptions<Components.MyInput['pattern']>,
-    placeholder: {} as PropOptions<Components.MyInput['placeholder']>,
-    readonly: {} as PropOptions<Components.MyInput['readonly']>,
-    required: {} as PropOptions<Components.MyInput['required']>,
-    spellcheck: {} as PropOptions<Components.MyInput['spellcheck']>,
-    step: {} as PropOptions<Components.MyInput['step']>,
-    size: {} as PropOptions<Components.MyInput['size']>,
-    type: {} as PropOptions<Components.MyInput['type']>,
-    value: {} as PropOptions<Components.MyInput['value']>,
-  },
-
-  model: {
-    prop: 'value',
-    event: 'myChange'
-  },
-
-  methods: {
-    setFocus: createCommonMethod('setFocus') as Components.MyInput['setFocus'],
-    getInputElement: createCommonMethod('getInputElement') as Components.MyInput['getInputElement'],
-  },
-  render: createCommonRender('my-input', ['myInput', 'myChange', 'myBlur', 'myFocus']),
-});
-
-
-export const MyPopover = /*@__PURE__*/ Vue.extend({
-
-  props: {
-    component: {} as PropOptions<Components.MyPopover['component']>,
-    componentProps: {} as PropOptions<Components.MyPopover['componentProps']>,
-    keyboardClose: {} as PropOptions<Components.MyPopover['keyboardClose']>,
-    cssClass: {} as PropOptions<Components.MyPopover['cssClass']>,
-    backdropDismiss: {} as PropOptions<Components.MyPopover['backdropDismiss']>,
-    event: {} as PropOptions<Components.MyPopover['event']>,
-    showBackdrop: {} as PropOptions<Components.MyPopover['showBackdrop']>,
-    translucent: {} as PropOptions<Components.MyPopover['translucent']>,
-    animated: {} as PropOptions<Components.MyPopover['animated']>,
-  },
-
-
-  methods: {
-    present: createCommonMethod('present') as Components.MyPopover['present'],
-    dismiss: createCommonMethod('dismiss') as Components.MyPopover['dismiss'],
-    onDidDismiss: createCommonMethod('onDidDismiss') as Components.MyPopover['onDidDismiss'],
-    onWillDismiss: createCommonMethod('onWillDismiss') as Components.MyPopover['onWillDismiss'],
-  },
-  render: createCommonRender('my-popover', ['myPopoverDidPresent', 'myPopoverWillPresent', 'myPopoverWillDismiss', 'myPopoverDidDismiss']),
-});
-
-
-export const MyRadio = /*@__PURE__*/ Vue.extend({
-
-  props: {
-    color: {} as PropOptions<Components.MyRadio['color']>,
-    name: {} as PropOptions<Components.MyRadio['name']>,
-    disabled: {} as PropOptions<Components.MyRadio['disabled']>,
-    value: {} as PropOptions<Components.MyRadio['value']>,
-  },
-
-  model: {
-    prop: 'checked',
-    event: 'mySelect'
-  },
-
-  render: createCommonRender('my-radio', ['myStyle', 'myFocus', 'myBlur', 'mySelect']),
-});
-
-
-export const MyRadioGroup = /*@__PURE__*/ Vue.extend({
-
-  props: {
-    allowEmptySelection: {} as PropOptions<Components.MyRadioGroup['allowEmptySelection']>,
-    name: {} as PropOptions<Components.MyRadioGroup['name']>,
-    value: {} as PropOptions<Components.MyRadioGroup['value']>,
-  },
-
-  model: {
-    prop: 'value',
-    event: 'myChange'
-  },
-
-  render: createCommonRender('my-radio-group', ['myChange']),
-});
-
-
-export const MyRange = /*@__PURE__*/ Vue.extend({
-
-  props: {
-    color: {} as PropOptions<Components.MyRange['color']>,
-    debounce: {} as PropOptions<Components.MyRange['debounce']>,
-    name: {} as PropOptions<Components.MyRange['name']>,
-    dualKnobs: {} as PropOptions<Components.MyRange['dualKnobs']>,
-    min: {} as PropOptions<Components.MyRange['min']>,
-    max: {} as PropOptions<Components.MyRange['max']>,
-    pin: {} as PropOptions<Components.MyRange['pin']>,
-    snaps: {} as PropOptions<Components.MyRange['snaps']>,
-    step: {} as PropOptions<Components.MyRange['step']>,
-    ticks: {} as PropOptions<Components.MyRange['ticks']>,
-    disabled: {} as PropOptions<Components.MyRange['disabled']>,
-    value: {} as PropOptions<Components.MyRange['value']>,
-  },
-
-  model: {
-    prop: 'value',
-    event: 'myChange'
-  },
-
-  render: createCommonRender('my-range', ['myChange', 'myStyle', 'myFocus', 'myBlur']),
-});
->>>>>>> 55d62af2
+]);