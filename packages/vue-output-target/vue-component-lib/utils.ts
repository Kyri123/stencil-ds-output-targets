<<<<<<< HEAD
import { VNode, defineComponent, h, inject, ref, Ref } from 'vue';

export interface InputProps extends Object {
  modelValue: string | boolean;
}

const UPDATE_VALUE_EVENT = 'update:modelValue';
const MODEL_VALUE = 'modelValue';
const ROUTER_LINK_VALUE = 'routerLink';
const NAV_MANAGER = 'navManager';
const ROUTER_PROP_REFIX = 'router';

interface NavManager<T = any> {
  navigate: (options: T) => void;
}

interface ComponentOptions {
  modelProp?: string;
  modelUpdateEvent?: string;
  routerLinkComponent?: boolean;
}

const getComponentClasses = (classes: unknown) => {
  return (classes as string)?.split(' ') || [];
};

const getElementClasses = (ref: Ref<HTMLElement | undefined>, componentClasses: Set<string>, defaultClasses: string[] = []) => {
  return [ ...Array.from(ref.value?.classList || []), ...defaultClasses ]
    .filter((c: string, i, self) => !componentClasses.has(c) && self.indexOf(c) === i);
};

/**
* Create a callback to define a Vue component wrapper around a Web Component.
*
* @prop name - The component tag name (i.e. `ion-button`)
* @prop componentProps - An array of properties on the
* component. These usually match up with the @Prop definitions
* in each component's TSX file.
* @prop componentOptions - An object that defines additional
* options for the component such as router or v-model
* integrations.
*/
export const defineContainer = <Props>(name: string, componentProps: string[] = [], componentOptions: ComponentOptions = {}) => {
  const { modelProp, modelUpdateEvent, routerLinkComponent } = componentOptions;

  /**
  * Create a Vue component wrapper around a Web Component.
  * Note: The `props` here are not all properties on a component.
  * They refer to whatever properties are set on an instance of a component.
  */
  const Container = defineComponent<Props & InputProps>((props, { attrs, slots, emit }) => {
    const containerRef = ref<HTMLElement>();
    const classes = new Set(getComponentClasses(attrs.class));
    const onVnodeBeforeMount = (vnode: VNode) => {
      // Add a listener to tell Vue to update the v-model
      if (vnode.el) {
        vnode.el.addEventListener(modelUpdateEvent.toLowerCase(), (e: Event) => {
          emit(UPDATE_VALUE_EVENT, (e?.target as any)[modelProp]);
        });
      }
    };

    let handleClick: (ev: Event) => void;
    if (routerLinkComponent) {
      const navManager: NavManager = inject(NAV_MANAGER);
      handleClick = (ev: Event) => {
        const routerProps = Object.keys(props).filter(p => p.startsWith(ROUTER_PROP_REFIX));
        if (routerProps.length === 0) return;

        let navigationPayload: any = { event: ev };
        routerProps.forEach(prop => {
          navigationPayload[prop] = (props as any)[prop];
        });
        navManager.navigate(navigationPayload);
      }
    }

    return () => {
      getComponentClasses(attrs.class).forEach(value => {
        classes.add(value);
      });

      let propsToAdd = {
        ...props,
        ref: containerRef,
        class: getElementClasses(containerRef, classes),
        onClick: (routerLinkComponent) ? handleClick : (props as any).onClick,
        onVnodeBeforeMount: (modelUpdateEvent) ? onVnodeBeforeMount : undefined
=======
import Vue, { VNode, CreateElement } from 'vue';

export const createCommonRender = (tagName: string, eventNames: string[] = []) =>
  function (createElement: CreateElement): VNode {
    const vueElement = this as Vue;
    const allListeners = eventNames.reduce((listeners, eventName) => {
      return {
        ...listeners,
        [eventName]: (event: CustomEvent<any>) => {
          let emittedValue = event.detail;
          if (event.detail?.value) {
            emittedValue = event.detail.value;
          }
          vueElement.$emit(eventName, emittedValue);
        },
>>>>>>> 55d62af2
      };

      if ((props as any).onClick) {
        const oldClick = (props as any).onClick;
        propsToAdd.onClick = (ev: Event) => {
            oldClick(ev);
            if (!ev.defaultPrevented) {
                handleClick(ev);
            }
        };
      }

      if (modelProp) {
        propsToAdd = {
          ...propsToAdd,
          [modelProp]: props.hasOwnProperty('modelValue') ? props.modelValue : (props as any)[modelProp]
        }
      }

      return h(name, propsToAdd, slots.default && slots.default());
    }
  });

  Container.displayName = name;
  Container.props = componentProps;
  if (modelProp) {
    Container.props.push(MODEL_VALUE);
    Container.emits = [UPDATE_VALUE_EVENT];
  }
  if (routerLinkComponent) {
    Container.props.push(ROUTER_LINK_VALUE);
  }

  return Container;
};<|MERGE_RESOLUTION|>--- conflicted
+++ resolved
@@ -1,58 +1,68 @@
-<<<<<<< HEAD
-import { VNode, defineComponent, h, inject, ref, Ref } from 'vue';
+import { FunctionalComponent, h } from 'vue';
 
-export interface InputProps extends Object {
+const UPDATE_VALUE_EVENT = 'update:modelValue';
+const MODEL_VALUE = 'modelValue';
+
+interface InputProps extends Object {
   modelValue: string | boolean;
 }
 
-const UPDATE_VALUE_EVENT = 'update:modelValue';
-const MODEL_VALUE = 'modelValue';
-const ROUTER_LINK_VALUE = 'routerLink';
-const NAV_MANAGER = 'navManager';
-const ROUTER_PROP_REFIX = 'router';
+/**
+ * Create a callback to define a Vue component wrapper around a Web Component.
+ *
+ * @prop name - The component tag name (i.e. `ion-button`)
+ * @prop componentProps - An array of properties on the
+ * component. These usually match up with the @Prop definitions
+ * in each component's TSX file.
+ * @prop modelProp - An optional string which refers to the
+ * property that v-model should bind to. (i.e. v-model should
+ * bind to the `value` prop for `ion-input`)
+ * @prop modelUpdateEvent - An option string which refers to the
+ * event that should cause v-model to update. (i.e. when the
+ * `value` prop on `ion-input` changes, `ionChange` is emitted.)
+ */
+export const defineContainer = <Props extends object>(
+  name: string,
+  componentProps: string[],
+  modelProp?: string,
+  modelUpdateEvent?: string
+) => {
+  const Container = (props, opts) => createContainer(props, opts, modelProp, modelUpdateEvent);
 
-interface NavManager<T = any> {
-  navigate: (options: T) => void;
-}
+  Container.displayName = name;
+  Container.props = (modelProp) ? [...componentProps, MODEL_VALUE] : componentProps;
+  Container.emits = (modelProp) ? [UPDATE_VALUE_EVENT] : [];
 
-interface ComponentOptions {
-  modelProp?: string;
-  modelUpdateEvent?: string;
-  routerLinkComponent?: boolean;
-}
-
-const getComponentClasses = (classes: unknown) => {
-  return (classes as string)?.split(' ') || [];
-};
-
-const getElementClasses = (ref: Ref<HTMLElement | undefined>, componentClasses: Set<string>, defaultClasses: string[] = []) => {
-  return [ ...Array.from(ref.value?.classList || []), ...defaultClasses ]
-    .filter((c: string, i, self) => !componentClasses.has(c) && self.indexOf(c) === i);
+  return Container;
 };
 
 /**
-* Create a callback to define a Vue component wrapper around a Web Component.
-*
-* @prop name - The component tag name (i.e. `ion-button`)
-* @prop componentProps - An array of properties on the
-* component. These usually match up with the @Prop definitions
-* in each component's TSX file.
-* @prop componentOptions - An object that defines additional
-* options for the component such as router or v-model
-* integrations.
-*/
-export const defineContainer = <Props>(name: string, componentProps: string[] = [], componentOptions: ComponentOptions = {}) => {
-  const { modelProp, modelUpdateEvent, routerLinkComponent } = componentOptions;
+ * Create a Vue component wrapper around a Web Component.
+ * Note: The `props` here are not all properties on a component.
+ * They refer to whatever properties are set on an instance of a component.
+ */
+const createContainer = (
+  props,
+  { slots, emit },
+  modelProp?: string,
+  modelUpdateEvent?: string
+) => {
 
-  /**
-  * Create a Vue component wrapper around a Web Component.
-  * Note: The `props` here are not all properties on a component.
-  * They refer to whatever properties are set on an instance of a component.
-  */
-  const Container = defineComponent<Props & InputProps>((props, { attrs, slots, emit }) => {
-    const containerRef = ref<HTMLElement>();
-    const classes = new Set(getComponentClasses(attrs.class));
+  // If using `v-model`, modelValue will be set,
+  // otherwise it will be `undefined`.
+  const { modelValue, ...restOfProps } = props;
+  let finalProps = restOfProps;
+
+  if (modelProp) {
+    finalProps = {
+      ...finalProps,
+      [modelProp]: props.hasOwnProperty(MODEL_VALUE) ? modelValue : (props as any)[modelProp]
+    }
+  }
+
+  if (modelUpdateEvent) {
     const onVnodeBeforeMount = (vnode: VNode) => {
+
       // Add a listener to tell Vue to update the v-model
       if (vnode.el) {
         vnode.el.addEventListener(modelUpdateEvent.toLowerCase(), (e: Event) => {
@@ -61,81 +71,15 @@
       }
     };
 
-    let handleClick: (ev: Event) => void;
-    if (routerLinkComponent) {
-      const navManager: NavManager = inject(NAV_MANAGER);
-      handleClick = (ev: Event) => {
-        const routerProps = Object.keys(props).filter(p => p.startsWith(ROUTER_PROP_REFIX));
-        if (routerProps.length === 0) return;
-
-        let navigationPayload: any = { event: ev };
-        routerProps.forEach(prop => {
-          navigationPayload[prop] = (props as any)[prop];
-        });
-        navManager.navigate(navigationPayload);
-      }
+    finalProps = {
+      ...finalProps,
+      onVnodeBeforeMount
     }
-
-    return () => {
-      getComponentClasses(attrs.class).forEach(value => {
-        classes.add(value);
-      });
-
-      let propsToAdd = {
-        ...props,
-        ref: containerRef,
-        class: getElementClasses(containerRef, classes),
-        onClick: (routerLinkComponent) ? handleClick : (props as any).onClick,
-        onVnodeBeforeMount: (modelUpdateEvent) ? onVnodeBeforeMount : undefined
-=======
-import Vue, { VNode, CreateElement } from 'vue';
-
-export const createCommonRender = (tagName: string, eventNames: string[] = []) =>
-  function (createElement: CreateElement): VNode {
-    const vueElement = this as Vue;
-    const allListeners = eventNames.reduce((listeners, eventName) => {
-      return {
-        ...listeners,
-        [eventName]: (event: CustomEvent<any>) => {
-          let emittedValue = event.detail;
-          if (event.detail?.value) {
-            emittedValue = event.detail.value;
-          }
-          vueElement.$emit(eventName, emittedValue);
-        },
->>>>>>> 55d62af2
-      };
-
-      if ((props as any).onClick) {
-        const oldClick = (props as any).onClick;
-        propsToAdd.onClick = (ev: Event) => {
-            oldClick(ev);
-            if (!ev.defaultPrevented) {
-                handleClick(ev);
-            }
-        };
-      }
-
-      if (modelProp) {
-        propsToAdd = {
-          ...propsToAdd,
-          [modelProp]: props.hasOwnProperty('modelValue') ? props.modelValue : (props as any)[modelProp]
-        }
-      }
-
-      return h(name, propsToAdd, slots.default && slots.default());
-    }
-  });
-
-  Container.displayName = name;
-  Container.props = componentProps;
-  if (modelProp) {
-    Container.props.push(MODEL_VALUE);
-    Container.emits = [UPDATE_VALUE_EVENT];
-  }
-  if (routerLinkComponent) {
-    Container.props.push(ROUTER_LINK_VALUE);
   }
 
-  return Container;
-};+  return h(
+    name,
+    finalProps,
+    slots.default && slots.default()
+  );
+}